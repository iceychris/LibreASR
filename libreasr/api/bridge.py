#!/usr/bin/env python

import os
import time
import sys
import logging
import struct
import yaml
import json
from functools import partial
import multiprocessing as mp
from multiprocessing import Process, Queue

import grpc
import tornado.web
import tornado.websocket
from tornado.ioloop import PeriodicCallback
from google.protobuf import json_format

import libreasr.api.interfaces.libreasr_pb2 as ap
import libreasr.api.interfaces.libreasr_pb2_grpc as apg


DUMP_AUDIO = False
DEBUG = False
GRPC_TIMEOUT = 5.0
TIMER_MILLIS = 100


def log_print(*args, **kwargs):
    print("[api-bridge]", *args, **kwargs)


def with_grpc_api(chan="localhost:50051"):
    def wrap(f):
        def inner(*args, **kwargs):
            log_print(f"gRPC connecting to {chan}...")
            conn = grpc.insecure_channel(chan)
            with conn as channel:
                stub = apg.LibreASRStub(channel)
                log_print("gRPC connected.")
                return f(stub, *args, **kwargs)

        return inner

    return wrap


def grpc_transcribe_stream(stub, lang, q_recv, q_send):
    log_print(f"grpc_transcribe_stream (lang {lang})")

    def yielder():
        settings_sent = False
        while True:
            try:
                itm = q_recv.get(timeout=GRPC_TIMEOUT)
                data, sr, lang = itm

                # send settings grpc representation
                if not settings_sent:
                    yield ap.AudioOrSettings(
                        settings=ap.Settings(sr=sr, lang=lang, preload_voice_id="")
                    )
                    settings_sent = True

                # send data
                yield ap.AudioOrSettings(audio=ap.Audio(data=data))
            except queue.Empty as e:
                return

    # inference
    for event in stub.TranscribeStream(yielder()):
        log_print(event)

        # convert to json
        event = json_format.MessageToDict(event)
        event = json.dumps(event)

        # send back
        q_send.put(event)
    log_print("gRPC stopped")


def grpc_translate(stub, src, tgt, text):
    result = stub.Translate(ap.Text(src=src, tgt=tgt, text=text))
    src, tgt, text = result.src, result.tgt, result.text
    return src, tgt, text


class APIHandler(tornado.web.RequestHandler):
    def initialize(self, chan):
        from libreasr.lib.defaults import LANGUAGES

        info = {l: {"code": l, "name": l, "enable": True} for l in LANGUAGES}
        self.langs = {"languages": list(info.values())}
        self.chan = chan

    def set_default_headers(self):
        self.set_header("Content-Type", "application/json")
        self.set_header("Access-Control-Allow-Origin", "*")

    async def get(self, path, *args, **kwargs):

        # info
        if path == "":
            raw = json.dumps(self.langs)
            self.write(raw)

        else:
            self.set_status(404)
            self.finish("{}")

    async def post(self, path, *args, **kwargs):

        # transcription API
        if path == "/transcribe":
            self.set_status(404)
            self.finish("{}")

        # translation API
        elif path == "/translate":
            src, tgt, text = map(
                lambda x: self.get_argument(x, ""), ["src", "tgt", "text"]
            )
            if src != "" and tgt != "" and text != "":
<<<<<<< HEAD
                src, tgt, text = with_grpc_api(chan=self.chan)(grpc_translate)(src, tgt, text)
=======
                src, tgt, text = with_grpc_api(chan=self.chan)(grpc_translate)(
                    src, tgt, text
                )
>>>>>>> 1f1b019f
            else:
                print("/translate empty")
            res = {
                "src": src,
                "tgt": tgt,
                "text": text,
            }
            self.write(res)

        else:
            self.set_status(404)
            self.finish("{}")


class WebSocket(tornado.websocket.WebSocketHandler):
    def initialize(self, chan):
        self.chan = chan
        self.ready = lambda: False
        self.timer = None
        self.closed = False
        self.info = {}

    def _timer_callback(self):
        # check results
        while self.q_send.qsize() > 0:
            try:
                event = self.q_send.get_nowait()
            except:
                continue

            # reply to websocket peer
            self.write_message(event)

        # if the process is gone, stop the timer
        #  and disconnect
        if not self.ready():
            self.stop_timer()

    def start_timer(self):
        self.timer = PeriodicCallback(self._timer_callback, TIMER_MILLIS)
        self.timer.start()

    def stop_timer(self):
        if self.timer is not None and self.timer.is_running():
            self.timer.stop()
            self.timer = None
        if not self.closed:
            self.close()

    def start_grpc_process(self, lang):
        # start grpc process
        q_recv, q_send = Queue(), Queue()
        f = with_grpc_api(chan=self.chan)(grpc_transcribe_stream)
        s = Process(target=f, args=(lang, q_recv, q_send))
        s.start()
        self.q_recv = q_recv
        self.q_send = q_send
        self.ready = lambda: s.is_alive()
        self.start_timer()
        log_print("gRPC process started")

    def check_origin(self, origin):
        return True

    def set_default_headers(self):
        self.set_header("Content-Type", "application/json")
        self.set_header("Access-Control-Allow-Origin", "*")
        self.set_header("Access-Control-Allow-Headers", "content-type")
        self.set_header(
            "Access-Control-Allow-Methods", "POST, GET, OPTIONS, PATCH, PUT"
        )

    def open(self, *args, **kwargs):
        log_print("ws open")

    def on_close(self):
        log_print("ws close")
        self.closed = True

    def _handle_json(self, message, payload):
        decoded = json.loads(payload)
        self.info = decoded

    def _handle_data(self, message, payload):
        # grab info
        lang = self.info.get("modelId", "en")
        sr = self.info.get("sr", 16000)

        # fix websocket client sending strings
        #  instead of binary data...
        if isinstance(payload, str):
            payload = payload.split(",")
            payload = bytes(map(lambda x: int(x), payload))

        # dump to stdout
        if DUMP_AUDIO:
            sys.stdout.buffer.write(payload)
            sys.stdout.flush()

        # make sure we're ready
        if not self.ready():
            self.start_grpc_process(lang=lang)

        # put on queue
        #  to be consumed by grpc process
        q_recv = self.q_recv
        q_recv.put_nowait((payload, sr, lang))

    def on_message(self, message):

        # print
        if DEBUG:
            sys.stderr.write(f"recv: {len(payload)} bytes\n")
            sys.stderr.flush()

        # check message type
        #  by websocket data type
        payload = message
        if isinstance(message, str) and message[0] == "{":
            self._handle_json(message, payload)
        else:
            self._handle_data(message, payload)


if __name__ == "__main__":

    # use fork
    mp.set_start_method("fork")

    # parse args
    import argparse

    parser = argparse.ArgumentParser()
    parser.add_argument(
        "--port",
        default=8080,
        help="HTTP port to listen on",
    )
    parser.add_argument(
        "--web-path",
        default="./examples/web/build",
        help="Path to LibreASR web app build directory",
    )
    parser.add_argument(
        "--grpc-host",
        default="localhost:50051",
        help="URL of LibreASR server to connect to",
    )
    args = parser.parse_args()

    # start http/websocket server
    opts = {"chan": args.grpc_host}
    handlers = [
        (r"/api(.*)", APIHandler, opts),
        (r"/websocket", WebSocket, opts),
        (
            r"/(.*)",
            tornado.web.StaticFileHandler,
            {"path": args.web_path, "default_filename": "index.html"},
        ),
    ]
    application = tornado.web.Application(handlers, debug=True)
    application.listen(args.port)
    log_print(f"running on :{args.port} in", os.getcwd())
    tornado.ioloop.IOLoop.instance().start()<|MERGE_RESOLUTION|>--- conflicted
+++ resolved
@@ -123,13 +123,9 @@
                 lambda x: self.get_argument(x, ""), ["src", "tgt", "text"]
             )
             if src != "" and tgt != "" and text != "":
-<<<<<<< HEAD
-                src, tgt, text = with_grpc_api(chan=self.chan)(grpc_translate)(src, tgt, text)
-=======
                 src, tgt, text = with_grpc_api(chan=self.chan)(grpc_translate)(
                     src, tgt, text
                 )
->>>>>>> 1f1b019f
             else:
                 print("/translate empty")
             res = {
