import os
from functools import partial
from importlib import import_module
import collections.abc
from pathlib import Path

import torch
import yaml

from libreasr.lib.utils import n_params, what, wrap_transform
from libreasr.lib.language import get_language
from libreasr.lib.builder import ASRDatabunchBuilder
from libreasr.lib.data import ASRDatabunch
from libreasr.lib.models import get_model
from libreasr.lib.learner import ASRLearner
from libreasr.lib.lm import load_lm
from libreasr.lib.download import download_all


def update(d, u):
    "from: https://stackoverflow.com/questions/3232943/update-value-of-a-nested-dictionary-of-varying-depth"
    for k, v in u.items():
        if isinstance(v, collections.abc.Mapping):
            d[k] = update(d.get(k, {}), v)
        else:
            d[k] = v
    return d


def open_config(*args, path="./config/testing.yaml", **kwargs):
    path = Path(path)
    if not os.path.exists(path):
        path = ".." / path
    with open(path, "r") as stream:
        try:
            obj = yaml.safe_load(stream)
            return obj
        except yaml.YAMLError as exc:
            print(exc)


def parse_transforms(conf, inference):
    mod = import_module("libreasr.lib.transforms")
    tfms = []
    if inference:
        conf_tfms = [
            conf["transforms"]["x"],
            conf["transforms"]["stream"],
            conf["transforms"]["y"],
        ]
    else:
        conf_tfms = [conf["transforms"]["x"], conf["transforms"]["y"]]
    for i, conf_one_var in enumerate(conf_tfms):
        tfms_one_var = []
        for j, conf_one_tfm in enumerate(conf_one_var):
            args = conf_one_tfm.get("args", {})
            is_partial = conf_one_tfm.get("partial", False)
            is_wrap = conf_one_tfm.get("wrap", False)
            func = getattr(mod, conf_one_tfm["name"])
            if is_partial:
                func = partial(func, **args)
            if is_wrap:
                func = wrap_transform(func)
            tfms_one_var.append(func)
        tfms.append(tfms_one_var)
    return tfms


def apply_cuda_stuff(conf):
    ddp = conf.get("training", {}).get("ddp", {}).get("enable", False)
    if conf["cuda"]["enable"] and torch.cuda.is_available():
        if torch.cuda.is_available():
            if not ddp:
                torch.cuda.set_device(int(conf["cuda"]["device"].split(":")[1]))
            torch.backends.cudnn.benchmark = conf["cuda"]["benchmark"]
        else:
            raise Exception("cuda not available")


def check_vocab_sz(conf):
    a = conf["model"]["vocab_sz"]
    b = conf["wanted_vocab_sz"]
    if a != b:
        raise Exception(f"vocab sizes don't match: wanted={b}, current={a}")


def check_db(db):
    tpl = db.one_batch()
    print(tpl)
    X, Ym, _, _ = tpl[0]
    Y, Y_lens, X_lens = tpl[1]
    what(X), what(X_lens), what(Y), what(Y_lens)
    assert X_lens.size(0) == Y_lens.size(0)


def apply_overrides(conf, config_paths):
    for cp in config_paths:
        p = conf
        for one in cp:
            p = p[one]
        update(conf, p)
    return conf


<<<<<<< HEAD
def fix_config(conf):
    # choose transforms
    if conf["model"]["learnable_stft"]:
        conf["transforms"]["x"] = conf["transforms"]["x-stft"]
    else:
        conf["transforms"]["x"] = conf["transforms"]["x-no-stft"]


def parse_and_apply_config(*args, inference=False, **kwargs):
=======
def parse_and_apply_config(
    *args, inference=False, lang="", path=None, config_hook=lambda x: None, **kwargs
):
>>>>>>> 94a08ac9

    # download pretrained models
    if inference and path is None:
        lang, mcp = download_all(lang)
        if mcp is not None:
            conf = open_config(*args, path=mcp, **kwargs)
    else:
        # open config
        conf = open_config(*args, path=path, **kwargs)

    # override config for inference + language
    overrides = []
    if inference:
        overrides.append(["overrides", "inference"])
    lang_name = lang
    if lang is not None and len(lang) > 0:
        overrides.append(["overrides", "languages", lang])
    conf = apply_overrides(conf, overrides)

<<<<<<< HEAD
    # special config fixes...
    fix_config(conf)
=======
    # apply hook
    config_hook(conf)
>>>>>>> 94a08ac9

    # torch-specific cuda settings
    apply_cuda_stuff(conf)

    # grab transforms
    tfms = parse_transforms(conf, inference=inference)

    if not inference:
        # grab builder
        builder_train = ASRDatabunchBuilder.from_config(conf, mode="train")
        builder_valid = ASRDatabunchBuilder.from_config(conf, mode="valid")

    # quantization settings
    if inference:
        torch.backends.quantized.engine = conf["quantization"]["engine"]

    # grab language + sanity check
    tok_path = os.path.expanduser(conf["tokenizer"]["model_file"])
    try:
        lang, _ = get_language(model_file=tok_path)
    except:
        builder_train.train_tokenizer(
            model_file=tok_path,
            vocab_sz=conf["model"]["vocab_sz"],
        )
        lang, _ = get_language(model_file=tok_path)
    check_vocab_sz(conf)

    if not inference:
        # grab databunch + sanity check
        db = ASRDatabunch.from_config(conf, lang, builder_train, builder_valid, tfms)
        # check_db(db)

    # grab params
    model_qpre = conf.get("quantization", {}).get("model", {}).get("pre", False)
    model_qpost = conf.get("quantization", {}).get("model", {}).get("post", False)
    model_path_to_load = "q" if model_qpre else "n"
    model_path = conf.get("model", {}).get("path", {}).get(model_path_to_load, "")
    if isinstance(model_path, list):
        model_path = [os.path.expanduser(x) for x in model_path]
    else:
        model_path = os.path.expanduser(model_path)
    model_args = (model_qpre, model_qpost, model_path)
    model_do_load = conf["model"].get("load", False)
    lm_qpre = conf.get("quantization", {}).get("lm", {}).get("pre", False)
    lm_qpost = conf.get("quantization", {}).get("lm", {}).get("post", False)
    lm_path_to_load = "q" if lm_qpre else "n"
    lm_path = os.path.expanduser(
        conf.get("lm", {}).get("path", {}).get(lm_path_to_load, "")
    )
    lm_args = (lm_qpre, lm_qpost, lm_path)
    lm_enable = conf["lm"].get("enable", False)

    # load lm
    lm = None
    dev = conf["cuda"]["device"]
    if lm_enable:
        try:
            lm = load_lm(
                conf.get("lm", {}),
                *lm_args,
                load=conf["lm"].get("load", False),
                device=dev,
            )
        except Exception as e:
            print("[lm] Failed to load")
            print(e)

    # grab model instance
    m = get_model(conf, lang)

    if model_do_load:
        # load weights
        from libreasr.lib.model_utils import load_asr_model

        m = load_asr_model(
            m,
            lang_name,
            lang,
            *model_args,
            conf["cuda"]["device"],
            lm=lm,
        )
        m.lm = lm
        m.lang = lang

    if inference:
        # eval mode
        m.eval()

        return conf, lang, m, tfms
    else:
        # grab learner
        learn = ASRLearner.from_config(conf, db, m)
        learn.lang = lang

        return conf, lang, builder_train, builder_valid, db, m, learn<|MERGE_RESOLUTION|>--- conflicted
+++ resolved
@@ -102,7 +102,6 @@
     return conf
 
 
-<<<<<<< HEAD
 def fix_config(conf):
     # choose transforms
     if conf["model"]["learnable_stft"]:
@@ -111,12 +110,9 @@
         conf["transforms"]["x"] = conf["transforms"]["x-no-stft"]
 
 
-def parse_and_apply_config(*args, inference=False, **kwargs):
-=======
 def parse_and_apply_config(
     *args, inference=False, lang="", path=None, config_hook=lambda x: None, **kwargs
 ):
->>>>>>> 94a08ac9
 
     # download pretrained models
     if inference and path is None:
@@ -136,13 +132,11 @@
         overrides.append(["overrides", "languages", lang])
     conf = apply_overrides(conf, overrides)
 
-<<<<<<< HEAD
     # special config fixes...
     fix_config(conf)
-=======
+
     # apply hook
     config_hook(conf)
->>>>>>> 94a08ac9
 
     # torch-specific cuda settings
     apply_cuda_stuff(conf)
