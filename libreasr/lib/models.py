import operator
import time
import random
from queue import PriorityQueue
from functools import partial

import torch
from torch import nn, einsum
import torch.nn.functional as F

import numpy as np

from fastai.vision.models.xresnet import xresnet18
from fastai.layers import Debugger, ResBlock
from fastai.torch_core import Module
from fastai.learner import CancelBatchException

from IPython.core.debugger import set_trace

from libreasr.lib.utils import *
from libreasr.lib.layers import StackedRNN
from libreasr.lib.layers.conformer import ConformerBlock
from libreasr.lib.lm import LMFuser, LMFuserBatch
from libreasr.lib.defaults import LM_ALPHA, LM_TEMP, MODEL_TEMP


class ResidualAdapter(Module):
    """
    ResidualAdapter according to
    https://ai.googleblog.com/2019/09/large-scale-multilingual-speech.html?m=1
    """

    def __init__(
        self, hidden_sz, projection="fcnet", projection_factor=3.2, activation=F.relu
    ):
        self.hidden_sz = hidden_sz

        self.activation = activation()
        self.ln = nn.LayerNorm(hidden_sz)

        if projection == "conv":
            pass
        else:
            bottleneck_sz = int(hidden_sz / projection_factor)
            # find next multiple of 8 for performance
            bottleneck_sz = bottleneck_sz + (8 - bottleneck_sz % 8)
            self.down = nn.Linear(hidden_sz, bottleneck_sz)
            self.up = nn.Linear(bottleneck_sz, hidden_sz)

    def forward(self, x):
        inp = x

        # layer norm
        x = self.ln(x)

        # down projection
        x = self.down(x)
        x = self.activation(x)

        # up projection
        x = self.up(x)

        # residual connection
        return x + inp


class Preprocessor(Module):
    def __init__(self):
        from nnAudio.Spectrogram import MelSpectrogram

        self.spec = MelSpectrogram(
            sr=16000,
            trainable_mel=True,
            trainable_STFT=True,
            n_fft=2048,
            n_mels=128,
            win_length=400,
            hop_length=160,
        )

    def param_groups(self):
        return [p for p in self.parameters() if p.requires_grad]

    def forward(self, x, xl=None):
        x = self.spec(x[..., :, 0, 0]).permute(0, 2, 1).contiguous()
        x = x.unfold(-2, 10, 8).contiguous()
        x = x.view(x.size(0), x.size(1), -1).contiguous()
        if xl is not None:
            xl = torch.clamp(xl // (160 * 8), min=0, max=x.size(1))
            return x, xl
        return x


class Encoder(Module):
    def __init__(
        self,
        feature_sz,
        hidden_sz,
        out_sz,
        dropout=0.01,
        num_layers=2,
        trace=True,
        device="cuda:0",
        rnn_type="LSTM",
        norm="bn",
        use_tmp_state_pcent=0.9,
        **kwargs,
    ):
        self.num_layers = num_layers
        self.input_norm = nn.LayerNorm(feature_sz)
        self.rnn_stack = StackedRNN(
            feature_sz,
            hidden_sz,
            num_layers,
            rnn_type=rnn_type,
            reduction_indices=[],  # 1
            reduction_factors=[],  # 2
            rezero=False,
            utsp=use_tmp_state_pcent,
            norm=norm,
        )
        self.drop = nn.Dropout(dropout)
        if not hidden_sz == out_sz:
            self.linear = nn.Linear(hidden_sz, out_sz)
        else:
            self.linear = nn.Sequential()

    def param_groups(self):
        return [p for p in self.parameters() if p.requires_grad]

    def forward(self, x, state=None, lengths=None, return_state=False):
        x = x.reshape((x.size(0), x.size(1), -1))
        x = self.input_norm(x)
        x, state = self.rnn_stack(x, state=state, lengths=lengths)
        x = self.drop(x)
        x = self.linear(x)
        if return_state:
            return x, state
        return x


class Predictor(Module):
    def __init__(
        self,
        vocab_sz,
        embed_sz,
        hidden_sz,
        out_sz,
        dropout=0.01,
        num_layers=2,
        blank=0,
        rnn_type="LSTM",
        norm="bn",
        use_tmp_state_pcent=0.9,
        **kwargs,
    ):
        self.vocab_sz = vocab_sz
        self.num_layers = num_layers
        self.embed = nn.Embedding(vocab_sz, embed_sz, padding_idx=blank)
        if not embed_sz == hidden_sz:
            self.ffn = nn.Linear(embed_sz, hidden_sz)
        else:
            self.ffn = nn.Sequential()
        self.rnn_stack = StackedRNN(
            hidden_sz,
            hidden_sz,
            num_layers,
            rnn_type=rnn_type,
            rezero=False,
            utsp=use_tmp_state_pcent,
            norm=norm,
        )
        self.drop = nn.Dropout(dropout)
        if not hidden_sz == out_sz:
            self.linear = nn.Linear(hidden_sz, out_sz)
        else:
            self.linear = nn.Sequential()

    def param_groups(self):
        return [p for p in self.parameters() if p.requires_grad]

    def forward(self, x, state=None, lengths=None):
        x = self.embed(x)
        x = self.ffn(x)
        x, state = self.rnn_stack(x, state=state, lengths=lengths)
        x = self.drop(x)
        x = self.linear(x)
        return x, state


class InnerJoint(Module):
    def __init__(self, i, h, v):
        self.net = nn.Sequential(
            nn.Linear(i, h),
            nn.Tanh(),
            nn.Linear(h, v),
        )

    def param_groups(self):
        return [p for p in self.parameters() if p.requires_grad]

    def forward(self, x):
        return self.net(x)


class Joint(Module):
    def __init__(self, out_sz, joint_sz, vocab_sz, joint_method, reversible=False):
        self.joint_method = joint_method
        self.reversible = reversible
        if joint_method == "add":
            input_sz = out_sz
        elif joint_method == "concat":
            input_sz = 2 * out_sz
        else:
            raise Exception("No such joint_method")
        if reversible:
            import memcnn

            inv_joint = memcnn.AdditiveCoupling(
                Fm=InnerJoint(input_sz // 2, joint_sz // 2, vocab_sz // 2),
                Gm=InnerJoint(input_sz // 2, joint_sz // 2, vocab_sz // 2),
                split_dim=3,
            )
            assert memcnn.is_invertible_module(
                inv_joint, test_input_shape=(4, 3, 2, input_sz)
            )
            inv_joint = memcnn.InvertibleModuleWrapper(
                fn=inv_joint, keep_input=False, keep_input_inverse=False
            )
            assert memcnn.is_invertible_module(
                inv_joint, test_input_shape=(4, 3, 2, input_sz)
            )
            self.joint = inv_joint
        else:
            self.joint = nn.Sequential(
                nn.Linear(input_sz, joint_sz),
                nn.Tanh(),
                nn.Linear(joint_sz, vocab_sz),
            )

    def param_groups(self):
        return [p for p in self.parameters() if p.requires_grad]

    def forward(
        self,
        h_pred,
        h_enc,
        temp=MODEL_TEMP,
        softmax=True,
        log=True,
        normalize_grad=False,
    ):
        # https://arxiv.org/pdf/2011.01576.pdf
        if normalize_grad:
            h_pred.register_hook(lambda grad: grad / h_enc.size(1))
            h_enc.register_hook(lambda grad: grad / h_pred.size(1))
        if self.joint_method == "add":
            x = h_pred + h_enc
        elif self.joint_method == "concat":
            x = torch.cat((h_pred, h_enc), dim=-1)
        else:
            raise Exception("No such joint_method")
        if self.reversible:
            if self.training:
                x = self.joint(x)
            else:
                self.joint.disable = True
                x = self.joint(x)
                self.joint.disable = False
        else:
            x = self.joint(x)
        if softmax:
            f = F.softmax
            if log:
                f = F.log_softmax
            x = f(x / temp, dim=-1)
        return x


def get_model(conf, *args, **kwargs):
    if conf.get("training", {}).get("noisystudent", False):
        teacher = eval(conf["model"]["name"]).from_config(conf, *args, **kwargs)
        ns = NoisyStudent(teacher, Transducer.from_config(conf, *args, **kwargs))
        return ns
    return eval(conf["model"]["name"]).from_config(conf, *args, **kwargs)


class RNNTLoss(Module):
    def __init__(self, reduction=1.0, zero_nan=False):
        from warp_rnnt import rnnt_loss

        self.loss = partial(rnnt_loss, average_frames=False)
        self.reduction = reduction
        self.zero_nan = zero_nan

    def forward(self, x, y, xl, yl):
        # trim lens
        xl = torch.clamp(xl // self.reduction, min=1, max=x.size(1))

        # fix types
        y = y.type(torch.int32)
        xl = xl.type(torch.int32)
        yl = yl.type(torch.int32)

        # avoid NaN
        if self.zero_nan:
            x = torch.where(torch.isnan(x), torch.zeros_like(x), x)

        return self.loss(x, y, xl, yl)


class Transducer(Module):
    def __init__(
        self,
        feature_sz,
        embed_sz,
        vocab_sz,
        hidden_sz,
        out_sz,
        joint_sz,
        lang,
        l_e=6,
        l_p=2,
        p_j=0.0,
        blank=0,
        joint_method="concat",
        perf=False,
        act=F.relu,
        use_tmp_bos=True,
        use_tmp_bos_pcent=0.99,
        encoder_kwargs={},
        predictor_kwargs={},
        joint=True,
        joint_reversible=False,
        learnable_stft=False,
        device="cpu",
        loss=False,
        **kwargs,
    ):
        self.preprocessor = Preprocessor() if learnable_stft else Noop()
        self.encoder = eval(encoder_kwargs["name"])(
            feature_sz,
            hidden_sz=hidden_sz,
            out_sz=out_sz,
            **encoder_kwargs,
        )
        self.predictor = eval(predictor_kwargs["name"])(
            vocab_sz,
            embed_sz=embed_sz,
            hidden_sz=hidden_sz,
            out_sz=out_sz,
            **predictor_kwargs,
        )
        if joint:
            self.joint = Joint(
                out_sz, joint_sz, vocab_sz, joint_method, reversible=joint_reversible
            )
        self.lang = lang
        self.blank = blank
        # TODO: dont hardcode
        self.bos = 2
        self.bos_cache = {}
        self.use_tmp_bos = use_tmp_bos
        self.use_tmp_bos_pcent = use_tmp_bos_pcent
        self.vocab_sz = vocab_sz
        self.hidden_sz = hidden_sz
        self.device = device
        self.lm = None
        self.learnable_stft = learnable_stft
        if loss:
            self.loss = RNNTLoss()
        else:
            self.loss = None

    @staticmethod
    def from_config(conf, lang, lm=None, cls=None):
        if cls is None:
            cls = Transducer
        m = cls(
            conf["model"]["feature_sz"],
            conf["model"]["embed_sz"],
            conf["model"]["vocab_sz"],
            conf["model"]["hidden_sz"],
            conf["model"]["out_sz"],
            conf["model"]["joint_sz"],
            lang,
            p_e=conf["model"]["encoder"]["dropout"],
            p_p=conf["model"]["predictor"]["dropout"],
            p_j=conf["model"]["joint"]["dropout"],
            joint_method=conf["model"]["joint"]["method"],
            perf=False,
            raw_audio=False,
            use_tmp_bos=conf["model"]["use_tmp_bos"],
            use_tmp_bos_pcent=conf["model"]["use_tmp_bos_pcent"],
            encoder_kwargs=conf["model"]["encoder"],
            predictor_kwargs=conf["model"]["predictor"],
<<<<<<< HEAD
            joint=conf["model"]["joint"]["enable"],
            joint_reversible=conf["model"]["joint"]["reversible"],
=======
            joint=conf["model"]["joint"].get("enable", True),
>>>>>>> 94a08ac9
            learnable_stft=conf["model"]["learnable_stft"],
            device=conf["cuda"]["device"],
            loss=conf["model"].get("loss", False),
            **conf["model"].get("extra", {}),
        )  # .to(conf["cuda"]["device"])
        m.mp = conf.get("mp", False)
        return m

    def param_groups(self):
        return [
            self.preprocessor.param_groups(),
            self.encoder.param_groups(),
            self.predictor.param_groups(),
            self.joint.param_groups(),
        ]

    def quantization_fix(self):
        self.__class__ = QuantizedTransducer

    def grab_bos(self, y, yl, bs, device):
        if self.training and self.use_tmp_bos:
            r = random.random()
            thresh = 1.0 - self.use_tmp_bos_pcent
            cached_bos = self.bos_cache.get(bs)
            if torch.is_tensor(cached_bos) and r > thresh:
                # use end of last batch as bos
                bos = cached_bos
                return bos
            # store for next batch
            # is -1 acceptable here?
            try:
                q = torch.clamp(yl[:, None] - 1, min=0)
                self.bos_cache[bs] = y.gather(1, q).detach()
            except:
                pass
        # use regular bos
        bos = torch.zeros((bs, 1), device=device).long()
        bos = bos.fill_(self.bos)
        return bos

    def forward(self, tpl, softmax=True, return_logits=False):
        """
        (x, y)
        x: N tuples (audios of shape [N, n_chans, seq_len, H], x_lens)
        y: N tuples (y_padded, y_lens)
        """

        # unpack
        x, y, xl, yl = tpl

        # preprocess
        x, xl = self.preprocessor(x, xl)

        # encoder
        x = x.reshape(x.size(0), x.size(1), -1)
        encoder_out = self.encoder(x, lengths=xl)

        # N: batch size
        # T: n frames (time)
        # H: hidden features
        N, T, H = encoder_out.size()

        # predictor
        # concat first bos (yconcat is y shifted right by 1)
        bos = self.grab_bos(y, yl, bs=N, device=encoder_out.device)
        yconcat = torch.cat((bos, y), dim=1)
        # yl here because we want to omit the last label
        # in the resulting state (we had (yl + 1))
        predictor_out, _ = self.predictor(yconcat, lengths=yl + 1)
        U = predictor_out.size(1)

        # expand:
        # we need to pass [N, T, U, H] to the joint network
        # NOTE: we might want to not include padding here?
        M = max(T, U)
        sz = (N, T, U, H)
        encoder_out = encoder_out.unsqueeze(2).expand(sz).contiguous()
        predictor_out = predictor_out.unsqueeze(1).expand(sz).contiguous()
        # print(encoder_out.shape, predictor_out.shape)

        # joint & project
        joint_out = self.joint(predictor_out, encoder_out, softmax=softmax, log=True)
        if self.loss is None or return_logits:
            return joint_out

        # calc loss
        loss = self.loss(joint_out, y, xl, yl)
        return loss

    def transcribe_batch(
        self,
        tpl,
        max_iters=3,
        alpha=LM_ALPHA,
        temp_lm=LM_TEMP,
        temp_model=MODEL_TEMP,
        enc_rb_sz=0,
        enc_rb_trim=0,
        pre_rb_sz=0,
        pre_rb_trim=0,
    ):

        # unpack
        if isinstance(tpl, tuple) or isinstance(tpl, list):
            if len(tpl) == 4:
                x, _, xl, _ = tpl
            else:
                x, xl = tpl
        else:
            x, xl = tpl, None

        # preprocess
        x, xl = self.preprocessor(x, xl)

        # encoder
        x = x.reshape(x.size(0), x.size(1), -1)
        encoder_out = self.encoder(x, lengths=xl)

        # N: batch size
        # T: n frames (time)
        # U: n label tokens
        # V: vocab size
        # H: hidden features
        N, T, H = encoder_out.size()
        V = self.vocab_sz
        dtype, device = x.dtype, x.device

        # first
        pred_input = torch.zeros((N, 1), device=device).long()
        pred_input.fill_(self.bos)
        pred_output, pred_state = self.predictor(pred_input)

        # prepare vars
        outs = []
        predictions = []

        # lm
        fuser = LMFuserBatch(self.lm)

        # check if sth is None
        def ok(a):
            if isinstance(a, list):
                return all([ok(x) for x in a])
            return a is not None

        # check if two things are the same
        def eq(a, b):
            if a is None or b is None:
                return False
            if isinstance(a, (list, tuple)):
                return all([eq(x, y) for x, y in zip(a, b)])
            return (a == b).all().item()

        # memoize joint
        mp, me = None, None
        rj = None

        def memo_joint(p, e):
            nonlocal mp, me, rj
            if ok([mp, me]) and ok(rj) and eq(mp, p) and eq(me, e):
                return rj, False
            rj = self.joint(p, e, temp=temp_model, softmax=True, log=False)
            mp, me, = (
                p,
                e,
            )
            return rj, True

        # memoize predictor
        mpo, mps = None, None
        rpo, rps = None, None

        def memo_predictor(po, ps):
            nonlocal mpo, mps, rpo, rps
            match_inp = eq(mpo, po)
            match_state = eq(mps, ps)
            if ok([mpo, mps, rpo, rps]) and match_inp and match_state:
                return rpo, rps, False
            rpo, rps = self.predictor(po, state=ps)
            mpo, mps = po, ps
            return rpo, rps, True

        # helper for predictor state
        def listify(l, cls=list):
            for i, sl in enumerate(l):
                l[i] = cls(sl)

        # iterate through time
        for t in range(T):

            # iterate through label
            for u in range(max_iters):

                # joint
                joint_out, _ = memo_joint(
                    pred_output.unsqueeze(1), encoder_out[:, t, None, None]
                )

                # decode one character
                #  (rnnt-only)
                prob, pred = joint_out.max(-1)

                # check for blanks
                #  (bail if all blank)
                pred_is_blank = pred == self.blank
                if pred_is_blank.all():
                    break

                # apply/fuse lm
                _, prob, pred = fuser.fuse(joint_out, prob, pred, alpha=alpha)

                # set as next input
                pred_input = pred[:, :, 0]

                # advance predictor (output & state)
                # issue: only advance predictor state
                #        when a non-blank has been decoded
                #        (use torch.where)...
                new_pred_output, new_pred_state, changed = memo_predictor(
                    pred_input, pred_state
                )

                if changed:
                    # update non-blanks for output & state
                    pred_output = torch.where(
                        pred_is_blank, pred_output, new_pred_output
                    )
                    qpred = pred[None, :, 0]
                    listify(pred_state, cls=list)
                    for i, (ps, nps) in enumerate(zip(pred_state, new_pred_state)):
                        for j, (psi, npsi) in enumerate(zip(ps, nps)):
                            pred_state[i][j] = torch.where(
                                qpred == self.blank, psi, npsi
                            )
                    listify(pred_state, cls=tuple)

                    # advance lm
                    fuser.advance(
                        pred[:, :, 0], keep_mask=pred == self.blank, temp=temp_lm
                    )

                # cap at xl
                if xl is not None:
                    pred[t >= xl] = self.blank

                # store prediction
                predictions.append(pred[:, 0, 0])

        # reset lm
        fuser.reset()

        # denumericalize
        strs = []
        if len(predictions) == 0:
            predictions = [torch.ones((x.size(0),), dtype=torch.int64) * self.blank]
        predictions = torch.stack(predictions, dim=1)
        for p in predictions:
            s = self.lang.denumericalize(p.cpu().numpy().tolist())
            strs.append(s)
        return strs

    def decode(self, *args, **kwargs):
        res, log_p, _ = self.decode_greedy(*args, **kwargs)
        return res, log_p

    def transcribe(self, *args, **kwargs):
        res, _, metrics, _ = self.decode_greedy(*args, **kwargs)
        return res, metrics

    def decode_greedy(
        self,
        x,
        max_iters=3,
        alpha=LM_ALPHA,
        temp_lm=LM_TEMP,
        temp_model=MODEL_TEMP,
        enc_rb_sz=0,
        enc_rb_trim=0,
        pre_rb_sz=0,
        pre_rb_trim=0,
    ):
        "x must be of shape [C, T, H]"

        # keep stats
        metrics = {}
        extra = {
            "iters": [],
            "outs": [],
        }

        # set model to eval mode
        self.eval()

        # check shape of x
        if len(x.shape) == 2:
            # add channel dimension
            x = x[None]

        # reshape x to (1, C, T, H...)
        x = x[None]

        # preprocess
        x = self.preprocessor(x)

        # encode full spectrogram (all timesteps)
        encoder_out = self.encoder(x)[0]

        # predictor: BOS goes first
        y_one_char = torch.LongTensor([[self.bos]]).to(encoder_out.device)
        h_t_pred, pred_state = self.predictor(y_one_char)

        # lm
        fuser = LMFuser(self.lm)

        # iterate through all timesteps
        y_seq, log_p = [], 0.0
        for t, h_t_enc in enumerate(encoder_out):

            iters = 0
            while iters < max_iters:
                iters += 1

                # h_t_enc is of shape [H]
                # go through the joint network
                _h_t_pred = h_t_pred[None]
                _h_t_enc = h_t_enc[None, None, None]
                joint_out = self.joint(
                    _h_t_pred, _h_t_enc, temp=temp_model, softmax=True, log=False
                )

                # decode one character
                # extra["outs"].append(joint_out.clone())
                prob, pred = joint_out.max(-1)
                pred = int(pred)
                log_p += float(prob)

                # if blank,     advance encoder state
                # if not blank, add to the decoded sequence so far
                #               and advance predictor state
                if pred == self.blank:
                    break
                else:
                    # fuse with lm
                    _, prob, pred = fuser.fuse(joint_out, prob, pred, alpha=alpha)

                    # print(iters)
                    y_seq.append(pred)
                    y_one_char[0][0] = pred

                    # advance predictor
                    h_t_pred, pred_state = self.predictor(y_one_char, state=pred_state)

                    # advance lm
                    fuser.advance(y_one_char, temp=temp_lm)

            # record how many iters we had
            extra["iters"].append(iters)

        # compute alignment score
        #  better if distributed along the sequence
        align = np.array(extra["iters"])
        _sum = align.sum()
        val, cnt = np.unique(align, return_counts=True)
        d = {v: c for v, c in zip(val, cnt)}
        _ones = d.get(1, 0)
        alignment_score = (_sum - _ones) / (_sum + 1e-4)
        metrics["alignment_score"] = alignment_score

        return self.lang.denumericalize(y_seq), -log_p, metrics, extra

    def transcribe_stream(
        self,
        stream,
        denumericalizer,
        max_iters=10,
        alpha=LM_ALPHA,
        temp_lm=LM_TEMP,
        temp_model=MODEL_TEMP,
        enc_rb_sz=0,
        enc_rb_trim=0,
        pre_rb_sz=0,
        pre_rb_trim=0,
    ):
        """
        stream is expected to yield chunks of shape (NCHANS, CHUNKSIZE)
        """
        # put model into evaluation mode
        self.eval()

        # state to hold while transcribing
        encoder_state = None
        predictor_state = None

        # variables
        dev = torch.device(self.device)
        y_first = torch.LongTensor([[self.bos]]).to(dev)
        y_one_char = torch.LongTensor([[self.bos]]).to(dev)
        h_t_pred = None

        # sequence of the whole stream
        y = []

        # lm
        fuser = LMFuser(self.lm)

        # functions
        etrb = TensorRingBuffer(enc_rb_sz, (1, 0, 1280), dim=1, device=dev)

        def enc(x, state, return_state):
            if etrb.append(x):
                x = etrb.get()
                r, s = self.encoder(x, return_state=return_state)
                if enc_rb_trim > 0:
                    etrb.trim_to(enc_rb_trim)
                r = r[:, -1:]
                return r, s
            return self.encoder(x, state=state, return_state=return_state)

        ptrb = TensorRingBuffer(pre_rb_sz, (1, 0), dim=1, device=dev, dtype=torch.int64)

        def pre(x, state):
            if ptrb.append(x):
                x = ptrb.get()
                x = torch.cat([y_first, x], dim=1)
                r, s = self.predictor(x)
                r = r[:, -1:]
                if pre_rb_trim > 0:
                    ptrb.trim_to(pre_rb_trim)
                return r, s
            return self.predictor(x, state=state)

        def reset_encoder():
            nonlocal encoder_state
            encoder_state = None

        def reset_predictor():
            nonlocal y_one_char, h_t_pred, predictor_state
            # initialize predictor
            #  blank goes first
            y_one_char = torch.LongTensor([[self.bos]]).to(dev)
            h_t_pred, predictor_state = self.predictor(y_one_char, None)

        def reset_lm():
            fuser.reset()

        def reset():
            # only reset lm periodically
            #  if using ring buffers
            # reset_encoder()
            # reset_predictor()
            reset_lm()
            pass

        # reset at start
        # reset()
        reset_predictor()

        # iterate through time
        # T > 1 is possible
        blanks = 0
        nonblanks = 0
        for chunk in stream:

            # in case we get a None, just continue
            if chunk is None:
                continue

            # -> [1, T, H, W]
            chunk = chunk.to(dev)[None, ..., 0]

            # forward pass encoder
            encoder_out, encoder_state = enc(chunk, encoder_state, return_state=True)
            h_t_enc = encoder_out[0]

            # loop over encoder states (t)
            y_seq = []
            for i in range(h_t_enc.size(-2)):
                h_enc = h_t_enc[..., i, :]

                iters = 0
                while iters < max_iters:
                    iters += 1

                    # h_enc is of shape [H]
                    # go through the joint network
                    _h_t_pred = h_t_pred[None]
                    _h_t_enc = h_enc[None, None, None]
                    # print(_h_t_pred.shape)
                    # print(_h_t_enc.shape)
                    joint_out = self.joint(
                        _h_t_pred, _h_t_enc, temp=temp_model, softmax=True, log=False
                    )

                    # decode one character
                    prob, pred = joint_out.max(-1)
                    pred = int(pred)

                    # if blank,     advance encoder state
                    # if not blank, add to the decoded sequence so far
                    #               and advance predictor state
                    if pred == self.blank:
                        blanks += 1
                        break
                    else:
                        # fuse with lm
                        joint_out, prob, pred = fuser.fuse(
                            joint_out, prob, pred, alpha=alpha
                        )

                        y_seq.append(pred)
                        y_one_char[0][0] = pred

                        # advance predictor
                        h_t_pred, predictor_state = pre(y_one_char, predictor_state)

                        # advance lm
                        fuser.advance(y_one_char, temp=temp_lm)

                        nonblanks += 1

            # add to y
            y = y + y_seq
            yield y, denumericalizer(y_seq), reset


class Dummy(Module):
    def __init__(self, *args, **kwargs):
        self.mod = nn.Linear(1280, 20)

    @staticmethod
    def from_config(*args, **kwargs):
        return Dummy(root=True)

    def param_groups(self):
        return [p for p in self.parameters() if p.requires_grad]

    def forward(self, tpl, **kwargs):
        x = tpl[0]
        x = self.mod(x[:, :, :, 0])
        # print("dummy forward x", x.shape, x.device)
        return (x ** 2).mean()


class NoisyStudent(Module):
    def __init__(self, teacher, student):
        self.teacher, self.student = [teacher], student
        self.teacher[0].eval()
        for param in self.teacher[0].parameters():
            param.requires_grad = False

    def forward(self, tpl):

        # forward teacher
        with torch.no_grad():
            t = self.teacher[0](tpl, softmax=False)

        # apply noise
        if self.training:
            x = tpl[0]
            dtype, dev, std = x.dtype, x.device, x.std()
            tpl[0] += torch.randn(tpl[0].shape, dtype=dtype, device=dev) * std * 0.1

        # forward student
        s = self.student(tpl, softmax=False)

        return (t, s)

    def param_groups(self):
        return [
            self.student.encoder.param_groups(),
            self.student.predictor.param_groups(),
            self.student.joint.param_groups(),
        ]

    def transcribe(self, *args, **kwargs):
        return self.student.transcribe(*args, **kwargs)


class QuantizedTransducer(Transducer):
    def eval(self):
        self.train(False)
        return self

    def train(self, _):
        try_eval(self)
        return self

    def to(self, _):
        return self


def masked_mean(t, mask, dim=1, thresh=0.05, random=False):
    if random:
        r = torch.zeros(t.size(dim), dtype=t.dtype, device=t.device).uniform_() > thresh
        r[0] = 1
        r = r.expand(mask.shape)
        mask = mask & r
    t = t.masked_fill(~mask[:, :, None], 0.0)
    return t.sum(dim=1) / mask.sum(dim=1)[..., None]


def crop(x, xl, size=2 * 16000, seq=1, random=False):
    N = x.size(0)

    # choose bounds
    until = torch.clamp(xl - size, min=1).long()
    new_xl = xl - until
    if random:
        start = (torch.rand((N,), device=x.device) * until).long()
    else:
        start = 0 if seq == 1 else size + 1
        start = (torch.ones((N,), device=x.device) * start).long()
    end = start + new_xl

    # new x
    shp = (N, size, *x.shape[2:])
    new_x = torch.zeros(*shp, device=x.device, dtype=x.dtype)
    for i in range(N):
        # set_trace()
        span = end[i] - start[i]
        new_x[i, :span] = x[i, start[i] : end[i]]

    return new_x, new_xl


class ContrastiveTransducer(Transducer):
    def __init__(
        self,
        *args,
        hidden_sz=1024,
        cache_sz=128,
        modalities=2,
        **kwargs,
    ):
        a, b = hidden_sz, hidden_sz
        self.latents = nn.ModuleList(
            [nn.Linear(a, b, bias=False) for _ in range(modalities)]
        )
        temps = 1 if modalities == 2 else 3
        self.temperature = nn.Parameter(torch.tensor([1.0 for _ in range(temps)]))
        self.cache_sz = cache_sz
        self.modalities = modalities
        self.cache = [[] for _ in range(modalities)]
        super().__init__(*args, **kwargs)

    @staticmethod
    def from_config(conf, lang, lm=None, cls=None):
        cls = ContrastiveTransducer
        return Transducer.from_config(conf, lang, lm, cls)

    def param_groups(self):
        return [
            [
                self.temperature,
                *[l.weight for l in self.latents],
            ],
            self.preprocessor.param_groups(),
            self.encoder.param_groups(),
            self.predictor.param_groups(),
        ]

    def cache_and_extend(self, *mods, dim=0):
        new_mods = list(mods)
        if self.training:
            for i, mod in enumerate(mods):
                # if cache is non-empty
                # concat cache to new_mods
                if len(self.cache[0]) > 0:
                    new_mods[i] = torch.cat([*self.cache[i], mod], dim)

                # add to cache
                self.cache[i].insert(0, mod.detach())

                # cap cache size
                self.cache[i] = self.cache[i][: self.cache_sz]
            return new_mods
        return new_mods

    def forward(self, tpl, return_logits=False):
        """
        (x, y)
        x: N tuples (audios of shape [N, n_chans, seq_len, H], x_lens)
        y: N tuples (y_padded, y_lens)
        """

        # unpack
        x, y, xl, yl = tpl

<<<<<<< HEAD
        if self.modalities == 2:
=======
        # preprocess
        x, xl = self.preprocessor(x, xl)
>>>>>>> 94a08ac9

            # preprocess signal
            x, xl = self.preprocessor(x, xl)

            # [N, T, H, W] -> [N, T, H]
            x = x.reshape(x.size(0), x.size(1), -1)

            # encoder
            encoder_out = self.encoder(x, lengths=xl)

            # N: batch size
            # T: n frames (time)
            # H: hidden features
            N, T, H = encoder_out.size()

            # predictor
            # concat first bos (yconcat is y shifted right by 1)
            bos = self.grab_bos(y, yl, bs=N, device=encoder_out.device)
            yconcat = torch.cat((bos, y), dim=1)
            # yl here because we want to omit the last label
            # in the resulting state (we had (yl + 1))
            predictor_out, _ = self.predictor(yconcat, lengths=yl + 1)
            U = predictor_out.size(1)

            ###
            # following lucidrains CLIP model:
            #  https://github.com/lucidrains/DALLE-pytorch/blob/main/dalle_pytorch/dalle_pytorch.py
            ###

            # create masks
            emask = (
                torch.arange(T, dtype=xl.dtype, device=xl.device)[None, :] < xl[:, None]
            )
            pmask = (
                torch.arange(U, dtype=yl.dtype, device=yl.device)[None, :] < yl[:, None]
            )

            # reduce
            e = masked_mean(encoder_out, emask, dim=1, random=self.training)
            p = masked_mean(predictor_out, pmask, dim=1, random=self.training)

            # project
            e = self.latents[0](e)
            p = self.latents[1](p)

            # normalize
            e, p = map(lambda t: F.normalize(t, p=2, dim=-1), (e, p))

            # cache for later
            # and extend batch
            e, p = self.cache_and_extend(e, p)
            N = e.size(0)

            # loss
            temp = self.temperature.exp()
            sim = einsum("i d, j d -> i j", e, p) * temp
            labels = torch.arange(N, device=x.device)
            if return_logits:
                return e, p, sim, labels

            # calculate losses
            l1 = F.cross_entropy(sim, labels)
            l2 = F.cross_entropy(sim.T, labels)
            return (l1 + l2) / 2.0

        # N modalities
        else:

            # compute two crops
            x1, xl1 = crop(x, xl, seq=1, random=self.training)
            x2, xl2 = crop(x, xl, seq=2, random=self.training)

            # preprocess signal
            x1, xl1 = self.preprocessor(x1, xl1)
            x2, xl2 = self.preprocessor(x2, xl2)

            # [N, T, H, W] -> [N, T, H]
            x1 = x1.reshape(x1.size(0), x1.size(1), -1)
            x2 = x2.reshape(x2.size(0), x2.size(1), -1)

            # encode
            a = self.encoder(x1, lengths=xl1)
            b = self.encoder(x2, lengths=xl2)

            # N: batch size
            # T: n frames (time)
            # H: hidden features
            N, T, H = a.size()

            # predictor
            # concat first bos (yconcat is y shifted right by 1)
            bos = self.grab_bos(y, yl, bs=N, device=a.device)
            yconcat = torch.cat((bos, y), dim=1)
            # yl here because we want to omit the last label
            # in the resulting state (we had (yl + 1))
            c, _ = self.predictor(yconcat, lengths=yl + 1)
            U = c.size(1)

            ###
            # following lucidrains CLIP model:
            #  https://github.com/lucidrains/DALLE-pytorch/blob/main/dalle_pytorch/dalle_pytorch.py
            ###

            # create masks
            amask = (
                torch.arange(T, dtype=xl.dtype, device=xl.device)[None, :]
                < xl1[:, None]
            )
            bmask = (
                torch.arange(T, dtype=xl.dtype, device=xl.device)[None, :]
                < xl2[:, None]
            )
            cmask = (
                torch.arange(U, dtype=yl.dtype, device=yl.device)[None, :] < yl[:, None]
            )

            # reduce
            a = masked_mean(a, amask, dim=1, random=self.training)
            b = masked_mean(b, bmask, dim=1, random=self.training)
            c = masked_mean(c, cmask, dim=1, random=self.training)

            # project
            a = self.latents[0](a)
            b = self.latents[1](b)
            c = self.latents[2](c)

            # normalize
            a, b, c = map(lambda t: F.normalize(t, p=2, dim=-1), (a, b, c))

            # cache for later
            # and extend batch
            a, b, c = self.cache_and_extend(a, b, c)
            N = a.size(0)

            # similarity scores
            temp1 = self.temperature[0].exp()
            temp2 = self.temperature[1].exp()
            temp3 = self.temperature[2].exp()
            sim1 = einsum("i d, j d -> i j", a, b) * temp1
            sim2 = einsum("i d, j d -> i j", b, c) * temp2
            sim3 = einsum("i d, j d -> i j", c, a) * temp3

            # create labels
            labels = torch.arange(N, device=x.device).long()
            if return_logits:
                return (a, b, c), (sim1, sim2, sim3), labels

            # calculate losses
            loss = torch.zeros((1,), device=x.device)
            count = 0.0
            for sim in (sim1, sim2, sim3):
                l1, l2 = F.cross_entropy(sim, labels), F.cross_entropy(sim.T, labels)
                loss += l1 + l2
                print("loss", l1 + l2)
                count += 2
            return loss / count


class ConformerEncoder(Module):
    def __init__(
        self,
        feature_sz,
        hidden_sz,
        out_sz,
        dropout=0.01,
        num_layers=2,
        trace=True,
        device="cuda:0",
        use_tmp_state_pcent=0.9,
        **kwargs,
    ):
        self.num_layers = num_layers
        self.input_norm = nn.LayerNorm(feature_sz)
        hidden_conformer = 384  # hidden_sz // 2
        self.pre_proj = nn.Linear(feature_sz, hidden_conformer)
        self.conformer = nn.Sequential(
            *[
                ConformerBlock(
                    dim=hidden_conformer,
                    dim_head=64,
                    heads=8,
                    ff_mult=4,
                    conv_expansion_factor=2,
                    conv_kernel_size=31,
                    attn_dropout=0.0,
                    ff_dropout=0.0,
                    conv_dropout=0.0,
                )
                for _ in range(num_layers)
            ]
        )
        self.post_proj = nn.Linear(hidden_conformer, out_sz)

    def param_groups(self):
        return [p for p in self.parameters() if p.requires_grad]

    def forward(self, x, state=None, lengths=None, return_state=False):
        x = x.reshape((x.size(0), x.size(1), -1))
        x = self.input_norm(x)
        x = self.pre_proj(x)
        x = torch.utils.checkpoint.checkpoint_sequential(self.conformer, 8, x)
        x = self.post_proj(x)
        if return_state:
            return x, state
        return x


class TransformerPredictor(Module):
    def __init__(
        self,
        vocab_sz,
        embed_sz,
        hidden_sz,
        out_sz,
        dropout=0.01,
        num_layers=2,
        blank=0,
        use_tmp_state_pcent=0.9,
        **kwargs,
    ):
        self.vocab_sz = vocab_sz
        self.num_layers = num_layers
        from x_transformers import TransformerWrapper, Encoder as XEncoder

        self.transformer = model = TransformerWrapper(
            num_tokens=vocab_sz,
            max_seq_len=1024,
            attn_layers=XEncoder(dim=hidden_sz, depth=num_layers, heads=8),  # 12
        )
        self.drop = nn.Dropout(dropout)
        self.linear = nn.Linear(hidden_sz * 2, hidden_sz)

    def param_groups(self):
        return [p for p in self.parameters() if p.requires_grad]

    def forward(self, x, state=None, lengths=None):
        x = self.transformer(x)
        x = self.drop(x)
        x = self.linear(x)
        return x, state<|MERGE_RESOLUTION|>--- conflicted
+++ resolved
@@ -394,12 +394,8 @@
             use_tmp_bos_pcent=conf["model"]["use_tmp_bos_pcent"],
             encoder_kwargs=conf["model"]["encoder"],
             predictor_kwargs=conf["model"]["predictor"],
-<<<<<<< HEAD
-            joint=conf["model"]["joint"]["enable"],
+            joint=conf["model"]["joint"].get("enable", True),
             joint_reversible=conf["model"]["joint"]["reversible"],
-=======
-            joint=conf["model"]["joint"].get("enable", True),
->>>>>>> 94a08ac9
             learnable_stft=conf["model"]["learnable_stft"],
             device=conf["cuda"]["device"],
             loss=conf["model"].get("loss", False),
@@ -1088,12 +1084,7 @@
         # unpack
         x, y, xl, yl = tpl
 
-<<<<<<< HEAD
         if self.modalities == 2:
-=======
-        # preprocess
-        x, xl = self.preprocessor(x, xl)
->>>>>>> 94a08ac9
 
             # preprocess signal
             x, xl = self.preprocessor(x, xl)
