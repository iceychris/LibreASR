--- conflicted
+++ resolved
@@ -112,7 +112,6 @@
 
 @delegates(TfmdDL)
 class DynamicBucketingDL(TfmdDL):
-<<<<<<< HEAD
     def __init__(
         self,
         dataset,
@@ -123,11 +122,10 @@
         mul_bs=1.0,
         **kwargs,
     ):
-=======
-    # contrastive: mul_bs=7.5
-    # rnnt: mul_bs=1.
-    def __init__(self, dataset, tpls, sort_func=None, res=None, reverse=True, bs_max=32, bs_mul=1., **kwargs):
->>>>>>> 7f2590ff
+        """
+        mul_bs contrastive: 7.5
+        mul_bs rnnt: 1.
+        """
         super().__init__(dataset, **kwargs)
         self.sort_func = _default_sort if sort_func is None else sort_func
         self.res = (
