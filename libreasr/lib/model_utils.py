--- conflicted
+++ resolved
@@ -73,8 +73,7 @@
     name = model.__class__.__name__
     at = None
     try:
-<<<<<<< HEAD
-        print(f"Trying to load model from {paths}")
+        print(f"[load] {paths}")
         at = Path(paths)
         load_model(
             at,
@@ -83,22 +82,6 @@
             with_opt=False,
             device=device,
         )
-=======
-        print(f"[load] {paths}")
-        if pre_quantization:
-            at = str(paths)
-            model = load_quantized_model(model, lang, paths)
-            model = model.eval()
-        else:
-            at = Path(paths)
-            load_model(
-                at,
-                model,
-                None,
-                with_opt=False,
-                device=device,
-            )
->>>>>>> 4dba58e1
     except Exception as e:
         print(f"Unable to load model ('{at}', '{name}')")
         print(" >", e)
