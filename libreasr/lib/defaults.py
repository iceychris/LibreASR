DEFAULT_CONFIG_PATH = "./config/testing.yaml"
DEFAULT_SR = 16000
DEFAULT_BATCH_SIZE = 6

# language model params
LM_ALPHA = 0.1
LM_THETA = 1.0
LM_TEMP = 1.0
LM_DEBUG = False

# model params
MODEL_TEMP = 1.0

# beam search
DEFAULT_MAX_ITERS = 3 # 5
DEFAULT_BEAM_SEARCH_OPTS = {
<<<<<<< HEAD
    "beam_width": 1,
    "topk_next": 1,
    "predictor_cache_sz": 4, # 128, # 1024,
    "joint_cache_sz": 4, # 128, # 1024,
    "score_cache_sz": 4, # 128, # 1024,
=======
    "beam_width": 4, # 8,
    "topk_next": 2, # 2,
    "predictor_cache_sz": 128, # 1024,
    "joint_cache_sz": 128, # 1024,
    "score_cache_sz": 128, # 1024,
>>>>>>> 81c05cb1
    "debug": False,
}

# streaming
DEFAULT_STREAM_CHUNK_SZ = 0.08  # secs
DEFAULT_STREAM_BUFFER_N_FRAMES = 2
DEFAULT_STREAM_OPTS = {
    "buffer_n_frames": DEFAULT_STREAM_BUFFER_N_FRAMES,
    "sr": 16000,
    "chunk_sz": DEFAULT_STREAM_CHUNK_SZ,
    "assistant": True,
    "assistant_keywords": ["computer"],
    "debug": True,
}

# example audio
WAVS = [
    "./assets/samples/common_voice_de_17672459.wav",
    "./assets/samples/common_voice_de_18227443.wav",
    "./assets/samples/common_voice_de_18520948.wav",
    "./assets/samples/common_voice_de_17516889.wav",
    "./assets/samples/common_voice_de_18818000.wav",
    # 798460, 52470
    "./assets/samples/yt_de_TzSV5FJyEeg.wav",
]

# example labels
LABELS = [
    "als die stadtmauern errichtet wurden hieß es dass sie unbezwingbar seien",
    "insbesondere keine topflappen",
    "durch einen elektrisierten weidezaun ist die koppel begrenzt",
    "die beamten gehen nun verstärkt gegen illegale straßenrennen vor",
    "frau senninger aus dem zweiten stock hat bei einem sturz einen oberschenkelhalsbruch erlitten",
    """angebracht ist also wenn ich die spd richtig verstanden habe vergangene woche ist von ihrer spitze von canalis her kategorisch erklärt mehr auf die fresse nahles keine katze erklärt keine bundeswehrbeteiligung mit man alles also sind wir demnächst formales los und bomben in syrien ich verstehe aber nicht gut aber es wurde also in der vergangenen woche als die gerüchteküche kirche so bearbeitete war auch sogar die version solle man präventiv eine schnecke machen auch wennn also chemie einem waffeneinsatz sagen es hat android soll man dann schon das wurde inzwischen relativ klar ausgefallen gesagt nee allerdings wenn denn dann tatsächlich nachweisbar eingesetzt ist lassen da empfehle ich noch mal den film minority""",
]

# zipped audio & labels
AUDIOS = list(zip(WAVS, LABELS))

# alias languages
#  to releases with
#  pretrained models
ALIASES = {"de": "de-1.1.0"}

# ${lang}-${release}
DOWNLOADS = {
    "de-1.1.0": {
        "config.yaml": {
            "storage": "gdrive",
            "id": "1VhC8oBcMgh-yP9PvMbteVIDGous-aVy_",
            # "sha256": "535a9984d10bccbad61838ca45f850e04c2a665a5546cd34cf16cb2a6de8bfcc",
            "sha256": "SKIP",
        },
        "tokenizer.yttm-model": {
            "storage": "gdrive",
            "id": "1y2LDx4iTAI3-_mzevmbR-nGtZXiMwfCa",
            "sha256": "f035dd0c245a169cdca919394b1637861fc8d73da3203ff6e18c1a131f473af6",
        },
        "model.pth": {
            "storage": "gdrive",
            "id": "19LrGnj8DLbCw5BlabfuTUPmXYc0jzSdD",
            "sha256": "460a20f0c97302d86d0b1ffa01b952279dba3e409e71a564a69400e37cac0a6f",
        },
        "lm.pth": {
            "storage": "gdrive",
            "id": "1Ba74YKDwx4qusRS1SMnKrz-SQr5Ity3p",
            "sha256": "e010207c6ec871dc310c27432188e38a6ac983837903e96b6c974d956d1acf49",
        },
    },
}<|MERGE_RESOLUTION|>--- conflicted
+++ resolved
@@ -14,19 +14,11 @@
 # beam search
 DEFAULT_MAX_ITERS = 3 # 5
 DEFAULT_BEAM_SEARCH_OPTS = {
-<<<<<<< HEAD
     "beam_width": 1,
     "topk_next": 1,
     "predictor_cache_sz": 4, # 128, # 1024,
     "joint_cache_sz": 4, # 128, # 1024,
     "score_cache_sz": 4, # 128, # 1024,
-=======
-    "beam_width": 4, # 8,
-    "topk_next": 2, # 2,
-    "predictor_cache_sz": 128, # 1024,
-    "joint_cache_sz": 128, # 1024,
-    "score_cache_sz": 128, # 1024,
->>>>>>> 81c05cb1
     "debug": False,
 }
 
