import argparse
import os
import subprocess
import signal
import sys
import time

if __name__ == "__main__":
    parser = argparse.ArgumentParser()
    parser.add_argument("command", help="What to do? [serve, ...]")
    parser.add_argument(
        "--conf",
        "--config",
        default="./config/deploy.yaml",
        help="Path to LibreASR configuration file",
    )
    args = parser.parse_args()
    cmd = args.command.lower()
    if cmd == "serve":
        # start
        bridge = subprocess.Popen(["python3", "-m", "libreasr.api.bridge"])
        server = subprocess.Popen(["python3", "-m", "libreasr.api.server"])

        # install handlers
        def signal_handler(sig, frame):
<<<<<<< HEAD
            print('Terminating bridge and server...')
            time.sleep(5)
            try:
                bridge.terminate()
            except: pass
            try:
                server.terminate()
            except: pass
=======
            print("Terminating bridge and server...")
            time.sleep(5)
            try:
                bridge.terminate()
            except:
                pass
            try:
                server.terminate()
            except:
                pass
>>>>>>> 1f1b019f
            sys.exit(0)

        signal.signal(signal.SIGINT, signal_handler)
        signal.pause()

        # block
        bridge.communicate()
        server.communicate()<|MERGE_RESOLUTION|>--- conflicted
+++ resolved
@@ -23,16 +23,6 @@
 
         # install handlers
         def signal_handler(sig, frame):
-<<<<<<< HEAD
-            print('Terminating bridge and server...')
-            time.sleep(5)
-            try:
-                bridge.terminate()
-            except: pass
-            try:
-                server.terminate()
-            except: pass
-=======
             print("Terminating bridge and server...")
             time.sleep(5)
             try:
@@ -43,7 +33,6 @@
                 server.terminate()
             except:
                 pass
->>>>>>> 1f1b019f
             sys.exit(0)
 
         signal.signal(signal.SIGINT, signal_handler)
