import torch
from torch import nn
from torch.quantization import quantize_dynamic


def jittify_preprocessor(m, inplace=False):
    p = m.preprocessor
    p.to_jit()
    scripted = torch.jit.script(p)
    if inplace:
        m.preprocessor = scripted
    return scripted


def jittify_encoder(m, inplace=False):
    e = m.encoder
    e.to_jit()
    scripted = torch.jit.script(e)
    if inplace:
        m.encoder = scripted
    return scripted


def jittify_predictor(m, inplace=False):
    p = m.predictor
    p.to_jit()
    scripted = torch.jit.script(p)
    if inplace:
        m.predictor = scripted
    return scripted


def jittify_joint(m, inplace=False):
    j = m.joint
    j.to_jit()
<<<<<<< HEAD
    return torch.jit.script(j)


def quantize(m):
    return quantize_dynamic(m, {nn.LSTM, nn.Linear}, dtype=torch.qint8)


def try_quantize(model, fn, debug=True):
    name = model.__class__.__name__
    new_model = None
    try:
        new_model = fn(model)
        if debug:
            print(f"[quantization] post-quantizing {name} done.")
    except Exception as e:
        new_model = model
        if debug:
            print(
                f"[quantization] post-quantizing {name} failed. Might lead to degraded model performance."
            )
            print(e)
    return new_model


def quantize_model_safely(m, debug=True):
    def fn(m):
        prepro, e, p, j = m.preprocessor, m.encoder, m.predictor, m.joint
        m.preprocessor = quantize(prepro)
        m.encoder = quantize(e)
        m.predictor = quantize(p)
        m.joint = quantize(j)

    try_quantize(m, fn, debug=debug)
=======
    scripted = torch.jit.script(j)
    if inplace:
        m.joint = scripted
    return scripted


def jit_model(m):
    jittify_preprocessor(m, inplace=True)
    jittify_encoder(m, inplace=True)
    jittify_predictor(m, inplace=True)
    jittify_joint(m, inplace=True)
>>>>>>> 4dba58e1
<|MERGE_RESOLUTION|>--- conflicted
+++ resolved
@@ -33,8 +33,17 @@
 def jittify_joint(m, inplace=False):
     j = m.joint
     j.to_jit()
-<<<<<<< HEAD
-    return torch.jit.script(j)
+    scripted = torch.jit.script(j)
+    if inplace:
+        m.joint = scripted
+    return scripted
+
+
+def jit_model(m):
+    jittify_preprocessor(m, inplace=True)
+    jittify_encoder(m, inplace=True)
+    jittify_predictor(m, inplace=True)
+    jittify_joint(m, inplace=True)
 
 
 def quantize(m):
@@ -66,17 +75,4 @@
         m.predictor = quantize(p)
         m.joint = quantize(j)
 
-    try_quantize(m, fn, debug=debug)
-=======
-    scripted = torch.jit.script(j)
-    if inplace:
-        m.joint = scripted
-    return scripted
-
-
-def jit_model(m):
-    jittify_preprocessor(m, inplace=True)
-    jittify_encoder(m, inplace=True)
-    jittify_predictor(m, inplace=True)
-    jittify_joint(m, inplace=True)
->>>>>>> 4dba58e1
+    try_quantize(m, fn, debug=debug)